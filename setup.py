# ----------------------------------------------------------------------------
# Copyright (c) 2016-2017, QIIME 2 development team.
#
# Distributed under the terms of the Modified BSD License.
#
# The full license is in the file LICENSE, distributed with this software.
# ----------------------------------------------------------------------------

from setuptools import setup, find_packages

setup(
    name="q2-feature-classifier",
    version='2017.2.0.dev0',
    packages=find_packages(),
<<<<<<< HEAD
    install_requires=['qiime2 >= 2017.2.*', 'q2-types >= 2017.2.*',
=======
    install_requires=['qiime2 == 2017.2.*', 'q2-types == 2017.2.*',
>>>>>>> d403999f
                      'scikit-bio', 'biom-format >= 2.1.5, < 2.2.0',
                      'scikit-learn'],
    author="Ben Kaehler",
    author_email="kaehler@gmail.com",
    description="Functionality for taxonomic classification",
    license='BSD-3-Clause',
<<<<<<< HEAD
    url='https://qiime2.org',
=======
    url="https://qiime2.org",
>>>>>>> d403999f
    entry_points={
        'qiime2.plugins':
        ['q2-feature-classifier=q2_feature_classifier.plugin_setup:plugin']
    }
)<|MERGE_RESOLUTION|>--- conflicted
+++ resolved
@@ -12,22 +12,14 @@
     name="q2-feature-classifier",
     version='2017.2.0.dev0',
     packages=find_packages(),
-<<<<<<< HEAD
-    install_requires=['qiime2 >= 2017.2.*', 'q2-types >= 2017.2.*',
-=======
     install_requires=['qiime2 == 2017.2.*', 'q2-types == 2017.2.*',
->>>>>>> d403999f
                       'scikit-bio', 'biom-format >= 2.1.5, < 2.2.0',
                       'scikit-learn'],
     author="Ben Kaehler",
     author_email="kaehler@gmail.com",
     description="Functionality for taxonomic classification",
     license='BSD-3-Clause',
-<<<<<<< HEAD
-    url='https://qiime2.org',
-=======
     url="https://qiime2.org",
->>>>>>> d403999f
     entry_points={
         'qiime2.plugins':
         ['q2-feature-classifier=q2_feature_classifier.plugin_setup:plugin']
