--- conflicted
+++ resolved
@@ -13,13 +13,7 @@
 
 import pandas as pd
 from qiime2.plugin import Int, Str, Float, Bool
-<<<<<<< HEAD
 from q2_types.feature_data import FeatureData, Taxonomy, Sequence, DNAIterator
-=======
-from q2_types.feature_data import (FeatureData, Taxonomy, Sequence,
-                                   PairedEndSequence, DNAIterator,
-                                   PairedDNAIterator)
->>>>>>> d403999f
 from sklearn.pipeline import Pipeline
 import sklearn
 
@@ -103,25 +97,9 @@
                    classifier_specification: str) -> Pipeline:
     warn_about_sklearn()
     spec = json.loads(classifier_specification)
-<<<<<<< HEAD
     pipeline = pipeline_from_spec(spec)
     pipeline = fit_pipeline(reference_reads, reference_taxonomy, pipeline)
     return pipeline
-=======
-    pipeline = _pipeline_from_spec(spec)
-    params = {'word_length': word_length,
-              'taxonomy_separator': taxonomy_separator,
-              'taxonomy_depth': taxonomy_depth,
-              'multioutput': multioutput}
-    pipeline = fit_pipeline(reference_reads, reference_taxonomy,
-                            pipeline, **params)
-    return {'params': params, 'pipeline': pipeline}
-
-
-_fitter_parameters = {'word_length': Int, 'taxonomy_separator': Str,
-                      'taxonomy_depth': Int, 'multioutput': Bool}
->>>>>>> d403999f
-
 
 plugin.methods.register_function(
     function=fit_classifier,
