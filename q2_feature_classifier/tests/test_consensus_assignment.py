--- conflicted
+++ resolved
@@ -147,22 +147,7 @@
     return len(compared[compared]) >= len(compared[~compared])
 
 
-<<<<<<< HEAD
-    def test_vsearch_search_exact(self):
-        # search_exact with all other exposed params to confirm compatibility
-        # in future releases of vsearch
-        result = classify_consensus_vsearch(
-            self.reads, self.reads, self.taxonomy, search_exact=True,
-            top_hits_only=True, output_no_hits=True, weak_id=0.9, maxhits=10)
-        res = result.Taxon.to_dict()
-        tax = self.taxonomy.to_dict()
-        right = 0.
-        for taxon in res:
-            right += tax[taxon].startswith(res[taxon])
-        self.assertGreater(right/len(res), 0.5)
-=======
 class ConsensusAssignmentsTests(FeatureClassifierTestPluginBase):
->>>>>>> af4b72e3
 
     def setUp(self):
         super().setUp()
@@ -187,9 +172,12 @@
             self.reads, self.reads, self.taxonomy)
         self.assertTrue(series_is_subset(self.exp, result.view(pd.Series)))
 
+    # search_exact with all other exposed params to confirm compatibility
+    # in future releases of vsearch
     def test_classify_consensus_vsearch_search_exact(self):
         result, _, = qfc.actions.classify_consensus_vsearch(
-            self.reads, self.reads, self.taxonomy, search_exact=True)
+            self.reads, self.reads, self.taxonomy, search_exact=True,
+            top_hits_only=True, output_no_hits=True, weak_id=0.9, maxhits=10)
         self.assertTrue(series_is_subset(self.exp, result.view(pd.Series)))
 
     def test_classify_consensus_vsearch_top_hits_only(self):
