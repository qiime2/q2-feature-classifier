--- conflicted
+++ resolved
@@ -168,19 +168,12 @@
     q2_types.DNAFASTAFormat
         containing the reads
     """
-<<<<<<< HEAD
     if min_length > trunc_len - trim_left and trunc_len > 0:
         raise ValueError('Your minimum length is larger than your truncation '
-                         'length minus your trim, this will result in all of '
-                         'your sequences being trimmed automatically.')
-=======
-    if min_length >= trunc_len and trunc_len > 0:
-        raise ValueError('Your minimum length is larger than your truncation '
-                         'length. This will result in all of your sequences '
-                         'being removed from your dataset. To procees, you '
-                         'must set a minimum length less than your truncation '
-                         'length.')
->>>>>>> ebb4c640
+                         'length minus your trim. This will result in all of '
+                         'your sequences being removed from your dataset. To '
+                         'procees, you must set a minimum length less than '
+                         'your truncation length minus your trim.')
     n_jobs = effective_n_jobs(n_jobs)
     if batch_size == 'auto':
         batch_size = _autotune_reads_per_batch(
