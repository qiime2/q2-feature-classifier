--- conflicted
+++ resolved
@@ -6,15 +6,8 @@
 # The full license is in the file LICENSE, distributed with this software.
 # ----------------------------------------------------------------------------
 
-<<<<<<< HEAD
 from qiime2.plugin import Int, Str, Float
-from q2_types.feature_data import (
-    FeatureData, Sequence, DNAIterator)
-=======
-from qiime2.plugin import Int, Str, Choices
-from q2_types.feature_data import (
-    FeatureData, PairedEndSequence, Sequence, DNAIterator, PairedDNAIterator)
->>>>>>> d403999f
+from q2_types.feature_data import FeatureData, Sequence, DNAIterator
 import skbio
 
 from .plugin_setup import plugin
@@ -42,7 +35,6 @@
     if not forward:
         sequence = sequence.reverse_complement()
 
-<<<<<<< HEAD
     # locally align the primer
     sm = skbio.alignment.make_identity_substitution_matrix(
         2, -3, alphabet=skbio.DNA.alphabet - skbio.DNA.gap_chars)
@@ -64,21 +56,6 @@
             sequence[seq_pos[1]+1:amplicon_pos],
             '-'*(amplicon_pos-len(sequence))]
     aln_seq = ''.join(map(str, bits))
-=======
-
-plugin.methods.register_function(
-    function=extract_paired_end_reads,
-    inputs={'sequences': FeatureData[Sequence]},
-    parameters={'read_length': Int,
-                'f_primer': Str,
-                'r_primer': Str,
-                'method': Str % Choices(['match', 'position']),
-                'n_sample': Int},
-    outputs=[('reads', FeatureData[PairedEndSequence])],
-    name='Extract reads from reference.',
-    description='Extract sequencing-like reads from a reference database.'
-)
->>>>>>> d403999f
 
     # count the matches
     matches = sum(a != '-' and s != '-' and sm[a][s] == 2
