# ----------------------------------------------------------------------------
# Copyright (c) 2016-2017, QIIME 2 development team.
#
# Distributed under the terms of the Modified BSD License.
#
# The full license is in the file LICENSE, distributed with this software.
# ----------------------------------------------------------------------------

import json
import tarfile
import os

from sklearn.externals import joblib
<<<<<<< HEAD
from sklearn.pipeline import Pipeline
=======
>>>>>>> d403999f
import qiime2.plugin
import qiime2.plugin.model as model

from .plugin_setup import plugin


# Semantic Types
TaxonomicClassifier = qiime2.plugin.SemanticType('TaxonomicClassifier')


# Formats
class PickleFormat(model.BinaryFileFormat):
    def sniff(self):
        return tarfile.is_tarfile(str(self))


# https://github.com/qiime2/q2-types/issues/49
class JSONFormat(model.TextFileFormat):
    def sniff(self):
        with self.open() as fh:
            try:
                json.load(fh)
                return True
            except json.JSONDecodeError:
                pass
        return False


class TaxonomicClassifierDirFmt(model.DirectoryFormat):
    sklearn_pipeline = model.File('sklearn_pipeline.tar', format=PickleFormat)


# Transformers
@plugin.register_transformer
def _1(dirfmt: TaxonomicClassifierDirFmt) -> Pipeline:
    # Note: the next two lines will likely disappear when cleanup of the
    # views/transformers API takes place.
    sklearn_pipeline = dirfmt.sklearn_pipeline.view(PickleFormat)

    with tarfile.open(str(sklearn_pipeline)) as tar:
        tmpdir = model.DirectoryFormat()
        dirname = str(tmpdir)
        tar.extractall(dirname)
        pipeline = joblib.load(os.path.join(dirname, 'sklearn_pipeline.pkl'))
        for fn in tar.getnames():
            os.unlink(os.path.join(dirname, fn))

    return pipeline


@plugin.register_transformer
def _2(data: Pipeline) -> TaxonomicClassifierDirFmt:
    sklearn_pipeline = PickleFormat()
    with tarfile.open(str(sklearn_pipeline), 'w') as tar:
        tmpdir = model.DirectoryFormat()
        pf = os.path.join(str(tmpdir), 'sklearn_pipeline.pkl')
        for fn in joblib.dump(data, pf):
            tar.add(fn, os.path.basename(fn))
            os.unlink(fn)

    dirfmt = TaxonomicClassifierDirFmt()
    dirfmt.sklearn_pipeline.write_data(sklearn_pipeline, PickleFormat)

    return dirfmt


# Registrations
plugin.register_semantic_types(TaxonomicClassifier)
plugin.register_formats(PickleFormat, JSONFormat, TaxonomicClassifierDirFmt)
plugin.register_semantic_type_to_format(
    TaxonomicClassifier, artifact_format=TaxonomicClassifierDirFmt)<|MERGE_RESOLUTION|>--- conflicted
+++ resolved
@@ -11,10 +11,7 @@
 import os
 
 from sklearn.externals import joblib
-<<<<<<< HEAD
 from sklearn.pipeline import Pipeline
-=======
->>>>>>> d403999f
 import qiime2.plugin
 import qiime2.plugin.model as model
 
